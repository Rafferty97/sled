--- conflicted
+++ resolved
@@ -9,26 +9,11 @@
 
 matrix:
   include:
-<<<<<<< HEAD
-    - rust: nightly-2018-08-04
-=======
-    - rust: nightly-2018-09-13
->>>>>>> b93c9f43
+   - rust: nightly-2018-09-13
       env:
         - TEST=tsan
         - RUSTFLAGS="-Z sanitizer=thread"
         - TSAN_OPTIONS=suppressions=/home/travis/build/spacejam/sled/tsan_suppressions.txt
-<<<<<<< HEAD
-    - rust: nightly-2018-08-04
-      env:
-        - TEST=lsan
-        - RUSTFLAGS="-Z sanitizer=leak"
-    - rust: nightly-2018-08-04
-      env:
-        - TEST=crash
-        - RUST_BACKTRACE=1
-    - rust: nightly-2018-08-04
-=======
     - rust: nightly-2018-09-13
       env:
         - TEST=lsan
@@ -38,7 +23,6 @@
         - TEST=crash
         - RUST_BACKTRACE=1
     - rust: nightly-2018-09-13
->>>>>>> b93c9f43
       env:
         - TEST=cross-build
         - TARGET=i686-unknown-linux-gnu
