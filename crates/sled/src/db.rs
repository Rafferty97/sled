--- conflicted
+++ resolved
@@ -138,14 +138,9 @@
         if let Some(tree) = tenants.get(name) {
             return Ok(tree.clone());
         }
-<<<<<<< HEAD
+      
         let tree = meta::open_tree(&self.context, name.to_vec(), &guard)?;
-=======
-
-        let tree =
-            Arc::new(meta::open_tree(&self.context, name.to_vec(), &guard)?);
-      
->>>>>>> 70d75f6d
+
         tenants.insert(name.to_vec(), tree.clone());
       
         Ok(tree)
